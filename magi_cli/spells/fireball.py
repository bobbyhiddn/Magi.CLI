--- conflicted
+++ resolved
@@ -3,36 +3,6 @@
 import shutil
 
 @click.command()
-<<<<<<< HEAD
-@click.argument('file_paths', required=True)
-def fireball(file_paths):
-    """ 'fb' - Deletes a directory or file."""
-    graveyard_path = ".graveyard"
-    if os.path.exists(file_paths):
-        click.echo(f"Your hands tremble as you draw upon the arcane energies...\n")
-
-        # Check whether the path is a file or a directory
-        if os.path.isfile(file_paths):
-            confirmation_prompt = "Are you sure you want to continue? A target sent to the graveyard is as dead as can be."
-        elif os.path.isdir(file_paths):
-            confirmation_prompt = "You are about to incinerate a directory and everything within it, sending it to the graveyard. Are you sure you want to continue?"
-        else:
-            confirmation_prompt = "Are you sure you want to continue? A target sent to the graveyard is as dead as can be."
-        
-        if click.confirm(confirmation_prompt, abort=True):
-            click.echo("You cast the spell and a fireball erupts from your hands, engulfing the target in flames...")
-            click.echo("When the smoke clears, nothing remains but cinder and ash.")
-            destination_path = os.path.join(graveyard_path, os.path.basename(file_paths))
-            shutil.move(file_paths, destination_path)
-
-            # Clean up the graveyard if it has more than 13 files
-            files_in_graveyard = os.listdir(graveyard_path)
-            if len(files_in_graveyard) > 13:
-                files_in_graveyard.sort(key=lambda x: os.path.getmtime(os.path.join(graveyard_path, x)))
-                os.remove(os.path.join(graveyard_path, files_in_graveyard[0]))
-    else:
-        click.echo(f"Your fireball fizzles... The target at {file_paths} does not exist. Even in the arcane arts, one cannot destroy what is already absent.")
-=======
 @click.argument('file_paths', nargs=-1, required=True)  # Accept multiple file paths
 def fireball(file_paths):
     """ 'fb' - Deletes a directory or file."""
@@ -62,7 +32,6 @@
                     os.remove(os.path.join(graveyard_path, files_in_graveyard[0]))
         else:
             click.echo(f"Your fireball fizzles... The target at {file_path} does not exist. Even in the arcane arts, one cannot destroy what is already absent.")
->>>>>>> b2826114
 
 alias = "fb"
 
